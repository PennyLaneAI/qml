--- conflicted
+++ resolved
@@ -69,12 +69,9 @@
 dill = "*"
 stim = "*"
 quimb = "1.8.2"
-<<<<<<< HEAD
-=======
 qiskit = ">=1.0.0"
 qiskit-aer = ">=0.14.0"
 sphinxcontrib-applehelp = "1.0.8"
->>>>>>> e3d164a4
 
 
 # Install a difference version of torch from PyPI as the one from PyTorch repo is not compatible with MacOS
