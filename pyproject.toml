[project]
name = "qml"
version = "0.0.0"
description = "Introductions to key concepts in quantum machine learning, as well as tutorials and implementations from cutting-edge QML research."
readme = "README.md"
license = "Apache-2.0"
requires-python = "~3.10.0"
authors = [
    { name = "PennyLaneAI", email = "info@pennylane.ai" }
]
keywords = ["demo", "qml", "tensorflow", "automatic-differentiation", "tutorials", "pytorch", "autograd", "quantum-computing", "neural-networks", "quantum-chemistry", "key-concepts", "quantum-machine-learning"]
dependencies = [
    "typer>=0.15.1,<0.16.0",
    "poetry-plugin-export>=1.8.0,<2.0.0",
    "dulwich<0.22",
    "requirements-parser>=0.11.0,<0.12.0",
    "lxml>=5.3.0,<6.0.0",
    "uv>=0.5.25,<0.6.0",
    "inflection>=0.5.1,<0.6.0",
    "sphobjinv>=2.3.1.3,<3.0.0"
]

[project.urls]
Homepage = "https://pennylane.ai/qml/"
Repository = "https://github.com/PennyLaneAI/qml"

[project.scripts]
qml = "qml.app:app"

[tool.poetry]
requires-poetry = ">=2.1"
packages = [
    {include = "qml", from = "lib"}
]

[build-system]
requires = ["poetry-core"]
build-backend = "poetry.core.masonry.api"

[[tool.poetry.source]]
name = "pytorch-cpu"
url = "https://download.pytorch.org/whl/cpu"
priority = "explicit"

[tool.poetry.group.base.dependencies]
# Base dependencies needed to build the website without any code execution (*-norun)
sphinx = ">=5.0.2"
sphinx_gallery = "0.17.1"
Jinja2 = "3.0.3"
markupsafe = "2.1.1"
pyyaml = "^6.0.1"
pennylane-sphinx-theme = { git = "https://github.com/PennyLaneAI/pennylane-sphinx-theme.git", branch = "sphinx-update" }
pypandoc = "1.5"
pennylane = "0.42.0"
uv = "^0.5.25"


[tool.poetry.group.executable-dependencies.dependencies]
###########################################################
###################### IMPORTANT NOTE #####################
# These pinned versions of PL are NOT used for Dev builds #
#      The latest commit from GitHub is used instead      #
###########################################################
pennylane = "0.42.0"
pennylane-cirq = "0.42.0"
pennylane-qiskit = "0.42.0"
pennylane-qulacs = "0.42.0"
pennylane-catalyst = "0.12.0"
##########################################################

scipy = ">=1.12"
numpy = "~1.26.4"
numpyro = "~0.17.0"
<<<<<<< HEAD
matplotlib = "3.8.0"
jax = "0.4.28"
jaxlib = "0.4.28"
jaxopt = "0.8.3"
=======
matplotlib = "3.7.2"
jax = "0.6.0"
jaxlib = "0.6.0"
jaxopt = "0.8.5"
>>>>>>> c5f40d4c
seaborn = "0.13.2"
kahypar = "1.1.7"
openfermionpyscf = "0.5"
covalent = "0.227.0rc0"
openqaoa-core = "0.2.5"
dwave-ocean-sdk = "7.0.0"
pyzx = "0.7.0"
plotly = ">=4.5.0"
pydantic = "^2.8.2"
ply = "3.11"
optax = "0.2.4"
flax = "0.10.6"
qutip = "5.1.0"
mitiq = "0.43.0"
pennylane-qrack = "0.11.1"
pyqrack = "1.32.12"
zstd = "*"
dill = "*"
stim = "*"
bluequbit = "0.9.3b1"
quimb = "1.11.0"
cotengra = "0.7.5"
aiohttp = "3.9.5"
fsspec = "2024.6.1"
h5py = "3.11.0"
qiskit = ">=1.0.0"
qiskit-aer = ">=0.14.0,<0.16.0"
qualtran = "0.6.1"
sphinxcontrib-applehelp = "1.0.8"
sphinx-gallery = "0.17.1"
iqpopt = { git = "https://github.com/XanaduAI/iqpopt.git" }
tensorflow = "2.19"

# Install a difference version of torch from PyPI as the one from PyTorch repo is not compatible with MacOS
torch = [
    { version = "2.1.2", source = "PyPI", markers = "sys_platform == 'darwin'" },
    { version = "2.1.2+cpu", source = "pytorch-cpu", markers = "sys_platform != 'darwin'" }
]
torchvision = [
    { version = "0.16.2", source = "PyPI", markers = "sys_platform == 'darwin'" },
    { version = "0.16.2+cpu", source = "pytorch-cpu", markers = "sys_platform != 'darwin'"}
]

# The following packages are platform locked to not install on MacOS as the installation breaks
scikit-learn = { version = "1.3.0", markers = "platform_machine == 'x86_64'" }
flamingpy = { version = ">=0.10.1b1", markers = "platform_machine == 'x86_64'" }
qulacs = { version = "0.6.1", markers = "platform_machine == 'x86_64'" }

[tool.poetry.group.metadata-validation]
optional = true

[tool.poetry.group.metadata-validation.dependencies]
jsonschema = { extras = ["format"], version = "~4.17.3" }
check-jsonschema = "^0.23.3"

[tool.poetry.group.dev.dependencies]
ruff = "^0.8.4"
<|MERGE_RESOLUTION|>--- conflicted
+++ resolved
@@ -71,17 +71,10 @@
 scipy = ">=1.12"
 numpy = "~1.26.4"
 numpyro = "~0.17.0"
-<<<<<<< HEAD
 matplotlib = "3.8.0"
-jax = "0.4.28"
-jaxlib = "0.4.28"
-jaxopt = "0.8.3"
-=======
-matplotlib = "3.7.2"
 jax = "0.6.0"
 jaxlib = "0.6.0"
 jaxopt = "0.8.5"
->>>>>>> c5f40d4c
 seaborn = "0.13.2"
 kahypar = "1.1.7"
 openfermionpyscf = "0.5"
