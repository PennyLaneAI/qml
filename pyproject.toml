[tool.poetry]
name = "qml"
version = "0.0.0"
description = "Introductions to key concepts in quantum machine learning, as well as tutorials and implementations from cutting-edge QML research."
authors = ["PennyLaneAI <info@pennylane.ai>"]
license = "Apache-2.0"
readme = "README.md"
homepage = "https://pennylane.ai/qml/"
repository = "https://github.com/PennyLaneAI/qml"
keywords = ["demo", "qml", "tensorflow", "automatic-differentiation", "tutorials", "pytorch", "autograd", "quantum-computing", "neural-networks", "quantum-chemistry", "key-concepts", "quantum-machine-learning"]

[build-system]
requires = ["poetry-core"]
build-backend = "poetry.core.masonry.api"

[[tool.poetry.source]]
name = "pytorch-cpu"
url = "https://download.pytorch.org/whl/cpu"
priority = "explicit"

[tool.poetry.dependencies]
python = "~3.10.0"

# Base dependencies needed to build the website without any code execution (*-norun)
[tool.poetry.group.base.dependencies]
sphinx = ">=5.0.2"
sphinx_gallery = "0.17.1"
Jinja2 = "3.0.3"
markupsafe = "2.1.1"
numpy = "~1.24"
pyyaml = "^6.0.1"
pennylane-sphinx-theme = { git = "https://github.com/PennyLaneAI/pennylane-sphinx-theme.git", branch = "sphinx-update" }
pypandoc = "1.5"

[tool.poetry.group.executable-dependencies.dependencies]
###########################################################
###################### IMPORTANT NOTE #####################
# These pinned versions of PL are NOT used for Dev builds #
#      The latest commit from GitHub is used instead      #
###########################################################
pennylane = "0.40.0"
pennylane-cirq = "0.40.0"
pennylane-qiskit = "0.40.0"
pennylane-qulacs = "0.40.0"
pennylane-catalyst = "0.10.0"
##########################################################


matplotlib = "3.7.2"
jax = "0.4.28"
jaxlib = "0.4.28"
jaxopt = "0.8.3"
seaborn = "0.13.2"
kahypar = "1.1.7"
openfermionpyscf = "0.5"
covalent = "0.227.0rc0"
openqaoa-core = "0.2.5"
dwave-ocean-sdk = "7.0.0"
pyzx = "0.7.0"
neural-tangents = "0.6.2"
plotly = ">=4.5.0"
pydantic = "^2.8.2"
ply = "3.11"
optax = "0.2.3"
flax = "0.9.0"
qutip = "4.7.3"
mitiq = "0.32.0"
pennylane-qrack = "0.11.1"
pyqrack = "1.32.12"
zstd = "*"
dill = "*"
stim = "*"
bluequbit = "0.9.3b1"
quimb = "1.8.2"
aiohttp = "3.9.5"
fsspec = "2024.6.1"
h5py = "3.11.0"
qiskit = ">=1.0.0"
qiskit-aer = ">=0.14.0"
sphinxcontrib-applehelp = "1.0.8"
sphinx-gallery = "0.17.1"
<<<<<<< HEAD
qrisp = ">=0.6.1"
=======
iqpopt = { git = "https://github.com/XanaduAI/iqpopt.git" }
>>>>>>> d6ed58f6


# Install a difference version of torch from PyPI as the one from PyTorch repo is not compatible with MacOS
torch = [
    { version = "2.1.2", source = "PyPI", markers = "sys_platform == 'darwin' and platform_machine == 'arm64'" },
    { version = "2.1.2+cpu", source = "pytorch-cpu", markers = "platform_machine == 'x86_64'" }
]
torchvision = [
    { version = "0.16.2", source = "PyPI", markers = "sys_platform == 'darwin' and platform_machine == 'arm64'" },
    { version = "0.16.2+cpu", source = "pytorch-cpu", markers = "platform_machine == 'x86_64'" }
]

# The following packages are platform locked to not install on MacOS as the installation breaks
scikit-learn = { version = "1.3.0", markers = "platform_machine == 'x86_64'" }
tensorflow = { version = "2.14.1", markers = "platform_machine == 'x86_64'" }
flamingpy = { version = ">=0.10.1b1", markers = "platform_machine == 'x86_64'" }
qulacs = { version = "0.6.1", markers = "platform_machine == 'x86_64'" }

# The following packages are only installed on MacOS for compatibility
tensorflow-macos = { version = "2.14.1", markers = "sys_platform == 'darwin' and platform_machine == 'arm64'" }

[tool.poetry.group.metadata-validation]
optional = true

[tool.poetry.group.metadata-validation.dependencies]
jsonschema = { extras = ["format"], version = "~4.17.3" }
check-jsonschema = "^0.23.3"
<|MERGE_RESOLUTION|>--- conflicted
+++ resolved
@@ -79,11 +79,8 @@
 qiskit-aer = ">=0.14.0"
 sphinxcontrib-applehelp = "1.0.8"
 sphinx-gallery = "0.17.1"
-<<<<<<< HEAD
 qrisp = ">=0.6.1"
-=======
 iqpopt = { git = "https://github.com/XanaduAI/iqpopt.git" }
->>>>>>> d6ed58f6
 
 
 # Install a difference version of torch from PyPI as the one from PyTorch repo is not compatible with MacOS
