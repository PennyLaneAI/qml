--- conflicted
+++ resolved
@@ -20,17 +20,10 @@
       - restore_cache:
           keys:
             # when lock file changes, use increasingly general patterns to restore cache
-<<<<<<< HEAD
-            - pip-v23d-{{ .Branch }}-{{ checksum "requirements.txt" }}
-            - pip-v23d-{{ .Branch }}-
-            - pip-v23d-
-            
-=======
             - pip-v22f-{{ .Branch }}-{{ checksum "requirements.txt" }}
             - pip-v22f-{{ .Branch }}-
             - pip-v22f-
 
->>>>>>> b55e405e
       - run:
           name: Install dependencies
           command: |
@@ -42,11 +35,7 @@
       - save_cache:
           paths:
             - venv
-<<<<<<< HEAD
-          key: pip-v23d-{{ .Branch }}-{{ checksum "requirements.txt" }}
-=======
           key: pip-v22f-{{ .Branch }}-{{ checksum "requirements.txt" }}
->>>>>>> b55e405e
 
       - restore_cache:
           keys:
