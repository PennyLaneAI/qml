version: 2.1

orbs:
  aws-cli: circleci/aws-cli@0.1.16

jobs:
  build:
    docker:
      - image: circleci/python:3.7.2
      - image: rigetti/quilc
        command:
        - -R
      - image: rigetti/qvm
        command:
        - -S

    steps:
      - checkout

      - restore_cache:
          keys:
            # when lock file changes, use increasingly general patterns to restore cache
<<<<<<< HEAD
            - pip-v29c-{{ .Branch }}-{{ checksum "requirements.txt" }}-{{ checksum "requirements_no_deps.txt" }}
            - pip-v29c-{{ .Branch }}-
            - pip-v29c-
=======
            - pip-v31c-{{ .Branch }}-{{ checksum "requirements.txt" }}
            - pip-v31c-{{ .Branch }}-
            - pip-v31c-
>>>>>>> 8a7e1182

      - run:
          name: Install dependencies
          command: |
            sudo apt install pandoc -qq
            python3 -m venv venv
            . venv/bin/activate
            pip install pip setuptools --upgrade
            pip install -r requirements.txt
            pip install --no-deps -r requirements_no_deps.txt

      - save_cache:
          paths:
            - venv
<<<<<<< HEAD
          key: pip-v29c-{{ .Branch }}-{{ checksum "requirements.txt" }}-{{ checksum "requirements_no_deps.txt" }}
=======
          key: pip-v31c-{{ .Branch }}-{{ checksum "requirements.txt" }}
>>>>>>> 8a7e1182

      - restore_cache:
          keys:
            - gallery-v31a-{{ .Branch }}-{{ .Revision }}
            - gallery-v31a-{{ .Branch }}-
            - gallery-v31a-

      - run:
          name: Build tutorials
          no_output_timeout: 60m
          command: |
            . venv/bin/activate
            make download
            make html
            cd _build/ && zip -r /tmp/qml_html.zip html && cd ../
            zip -r /tmp/qml_demos.zip demos
            zip -r /tmp/qml_backreferences backreferences

      - save_cache:
          paths:
            - ./demos
          key: gallery-v31a-{{ .Branch }}-{{ .Revision }}

      - save_cache:
          paths:
            - ./_build/html
          key: html-{{ .Environment.CIRCLE_SHA1 }}

      - store_artifacts:
          path: /tmp/qml_html.zip

      - store_artifacts:
          path: /tmp/qml_demos.zip

      - store_artifacts:
          path: /tmp/qml_backreferences.zip

      - store_artifacts:
          path: _build/html

      - store_test_results:
          path: _build/test-results

      - store_artifacts:
          path: _build/test-results

  build_dev:
    docker:
      - image: circleci/python:3.7.2
      - image: rigetti/quilc
        command:
        - -R
      - image: rigetti/qvm
        command:
        - -S

    steps:
      - checkout

      - run:
          name: Install dependencies
          command: |
            python3 -m venv venv
            . venv/bin/activate
            pip install pip setuptools --upgrade
            pip install -r requirements.txt
            pip install --no-deps -r requirements_no_deps.txt

      - run:
          name: Build tutorials
          no_output_timeout: 30m
          command: |
            . venv/bin/activate
            make download
            make html
            cd _build/ && zip -r /tmp/qml_html.zip html && cd ../
            zip -r /tmp/qml_demos.zip demos
            zip -r /tmp/qml_backreferences backreferences

      - save_cache:
          paths:
            - ./_build/html
          key: html-{{ .Environment.CIRCLE_SHA1 }}

      - store_artifacts:
          path: /tmp/qml_html.zip

      - store_artifacts:
          path: /tmp/qml_demos.zip

      - store_artifacts:
          path: _build/html

      - store_test_results:
          path: _build/test-results

      - store_artifacts:
          path: _build/test-results

  deploy_dev:
    executor:
      name: aws-cli/default
      python-version: '3.7.2'

    steps:
      - aws-cli/setup

      - restore_cache:
          keys:
            - html-{{ .Environment.CIRCLE_SHA1 }}

      - deploy:
          name: Deploy to AWS S3
          command: |
            aws s3 sync _build/html s3://pennylane.ai-dev/qml --delete

  deploy_prod:
    executor:
      name: aws-cli/default
      python-version: '3.7.2'

    steps:
      - aws-cli/setup

      - restore_cache:
          keys:
            - html-{{ .Environment.CIRCLE_SHA1 }}

      - deploy:
          name: Deploy to AWS S3
          command: |
            aws s3 sync _build/html s3://pennylane.ai-prod/qml --delete
            touch _build/html/implementations.html
            touch _build/html/beginner.html
            aws s3 cp _build/html/implementations.html s3://pennylane.ai-prod/qml/implementations.html --website-redirect https://pennylane.ai/qml/demonstrations.html
            aws s3 cp _build/html/beginner.html s3://pennylane.ai-prod/qml/beginner.html --website-redirect https://pennylane.ai/qml/demonstrations.html

      - run:
          name: Invalidate CloudFront
          command: aws cloudfront create-invalidation --distribution-id $DISTRIBUTION_ID --paths /qml/*

workflows:
  version: 2

  build_deploy:
    jobs:
      - build:
          filters:
            branches:
              ignore: dev

      - build_dev:
          filters:
            branches:
              only: dev

      - deploy_prod:
          context: aws
          requires:
            - build
          filters:
            branches:
              only: master

      - deploy_dev:
          context: aws
          requires:
            - build_dev
          filters:
            branches:
              only: dev<|MERGE_RESOLUTION|>--- conflicted
+++ resolved
@@ -20,15 +20,9 @@
       - restore_cache:
           keys:
             # when lock file changes, use increasingly general patterns to restore cache
-<<<<<<< HEAD
-            - pip-v29c-{{ .Branch }}-{{ checksum "requirements.txt" }}-{{ checksum "requirements_no_deps.txt" }}
-            - pip-v29c-{{ .Branch }}-
-            - pip-v29c-
-=======
-            - pip-v31c-{{ .Branch }}-{{ checksum "requirements.txt" }}
+            - pip-v31c-{{ .Branch }}-{{ checksum "requirements.txt" }}-{{ checksum "requirements_no_deps.txt" }}
             - pip-v31c-{{ .Branch }}-
             - pip-v31c-
->>>>>>> 8a7e1182
 
       - run:
           name: Install dependencies
@@ -43,11 +37,7 @@
       - save_cache:
           paths:
             - venv
-<<<<<<< HEAD
-          key: pip-v29c-{{ .Branch }}-{{ checksum "requirements.txt" }}-{{ checksum "requirements_no_deps.txt" }}
-=======
-          key: pip-v31c-{{ .Branch }}-{{ checksum "requirements.txt" }}
->>>>>>> 8a7e1182
+          key: pip-v31c-{{ .Branch }}-{{ checksum "requirements.txt" }}-{{ checksum "requirements_no_deps.txt" }}
 
       - restore_cache:
           keys:
