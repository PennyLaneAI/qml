version: 2.1

orbs:
  aws-cli: circleci/aws-cli@0.1.16

jobs:
  build:
    docker:
      - image: circleci/python:3.7.2
      - image: rigetti/quilc
        command:
        - -R
      - image: rigetti/qvm
        command:
        - -S

    steps:
      - checkout

      - restore_cache:
          keys:
            # when lock file changes, use increasingly general patterns to restore cache
            - pip-v0-{{ .Branch }}-{{ checksum "requirements.txt" }}
            - pip-v0-{{ .Branch }}-
            - pip-v0-

      - run:
          name: Install dependencies
          command: |
            python3 -m venv venv
            . venv/bin/activate
            pip install pip setuptools --upgrade
            pip install -r requirements.txt

      - save_cache:
          paths:
            - venv
          key: pip-v0-{{ .Branch }}-{{ checksum "requirements.txt" }}

      - restore_cache:
          keys:
<<<<<<< HEAD
            - gallery-{{ .Branch }}-{{ .Revision }}
            - gallery-{{ .Branch }}-
            - gallery-
=======
            - gallery-v0-{{ .Branch }}-{{ .Revision }}
            - gallery-v0-{{ .Branch }}-
            - gallery-v0-
>>>>>>> a281fb84

      - run:
          name: Build tutorials
          command: |
            . venv/bin/activate
            make download
            make html
<<<<<<< HEAD
          no_output_timeout: 30m
=======
            cd _build/ && zip -r /tmp/qml_html.zip html && cd ../
>>>>>>> a281fb84

      - save_cache:
          paths:
            - ./app
<<<<<<< HEAD
          key: gallery-{{ .Branch }}-{{ .Revision }}

      - store_artifacts:
          path: ./tutorial

      - store_artifacts:
          path: ./app

      - store_artifacts:
          path: ./_build/html
=======
            - ./tutorial
          key: gallery-v0-{{ .Branch }}-{{ .Revision }}

      - store_artifacts:
          path: /tmp/qml_html.zip

      - store_artifacts:
          path: _build/html

      - run:
          name: Comment artifacts
          command: pip3 install pygithub --user && python3 .circleci/comment.py
>>>>>>> a281fb84

  deploy:
    executor:
      name: aws-cli/default
      python-version: '3.7.2'

    docker:
      - image: circleci/python:3.7.2
      - image: rigetti/quilc
        command:
        - -R
      - image: rigetti/qvm
        command:
        - -S

    steps:
      - checkout

      - aws-cli/setup:
          aws-region: AWS_REGION

      - restore_cache:
          keys:
            # when lock file changes, use increasingly general patterns to restore cache
            - pip-v0-{{ .Branch }}-{{ checksum "requirements.txt" }}
            - pip-v0-{{ .Branch }}-
            - pip-v0-

      - run:
          name: Install dependencies
          command: |
            python3 -m venv venv
            . venv/bin/activate
            pip install pip setuptools --upgrade
            pip install -r requirements.txt

      - save_cache:
          paths:
            - venv
          key: pip-v0-{{ .Branch }}-{{ checksum "requirements.txt" }}

      - restore_cache:
          keys:
<<<<<<< HEAD
            - gallery-{{ .Branch }}-{{ .Revision }}
            - gallery-{{ .Branch }}-
            - gallery-
=======
            - gallery-v0-{{ .Branch }}-{{ .Revision }}
            - gallery-v0-{{ .Branch }}-
            - gallery-v0-
>>>>>>> a281fb84

      - run:
          name: Build tutorials
          command: |
            . venv/bin/activate
            make download
            make html
          no_output_timeout: 30m

      - save_cache:
          paths:
            - ./app
<<<<<<< HEAD
          key: gallery-{{ .Branch }}-{{ .Revision }}
=======
            - ./tutorial
          key: gallery-v0-{{ .Branch }}-{{ .Revision }}
>>>>>>> a281fb84

      - deploy:
          name: Deploy to AWS
          command: |
            aws s3 sync _build/html s3://pennylane.ai/qml --delete
            aws cloudfront create-invalidation --distribution-id $DISTRIBUTION_ID --paths /qml/*

workflows:
  workflow:
    jobs:
      - build:
          filters:
            branches:
              ignore: master

      - deploy:
          context: aws_credentials
          filters:
            branches:
              only: master<|MERGE_RESOLUTION|>--- conflicted
+++ resolved
@@ -39,15 +39,9 @@
 
       - restore_cache:
           keys:
-<<<<<<< HEAD
-            - gallery-{{ .Branch }}-{{ .Revision }}
-            - gallery-{{ .Branch }}-
-            - gallery-
-=======
             - gallery-v0-{{ .Branch }}-{{ .Revision }}
             - gallery-v0-{{ .Branch }}-
             - gallery-v0-
->>>>>>> a281fb84
 
       - run:
           name: Build tutorials
@@ -55,27 +49,12 @@
             . venv/bin/activate
             make download
             make html
-<<<<<<< HEAD
-          no_output_timeout: 30m
-=======
+            no_output_timeout: 30m
             cd _build/ && zip -r /tmp/qml_html.zip html && cd ../
->>>>>>> a281fb84
 
       - save_cache:
           paths:
             - ./app
-<<<<<<< HEAD
-          key: gallery-{{ .Branch }}-{{ .Revision }}
-
-      - store_artifacts:
-          path: ./tutorial
-
-      - store_artifacts:
-          path: ./app
-
-      - store_artifacts:
-          path: ./_build/html
-=======
             - ./tutorial
           key: gallery-v0-{{ .Branch }}-{{ .Revision }}
 
@@ -88,7 +67,6 @@
       - run:
           name: Comment artifacts
           command: pip3 install pygithub --user && python3 .circleci/comment.py
->>>>>>> a281fb84
 
   deploy:
     executor:
@@ -132,15 +110,9 @@
 
       - restore_cache:
           keys:
-<<<<<<< HEAD
-            - gallery-{{ .Branch }}-{{ .Revision }}
-            - gallery-{{ .Branch }}-
-            - gallery-
-=======
             - gallery-v0-{{ .Branch }}-{{ .Revision }}
             - gallery-v0-{{ .Branch }}-
             - gallery-v0-
->>>>>>> a281fb84
 
       - run:
           name: Build tutorials
@@ -153,12 +125,8 @@
       - save_cache:
           paths:
             - ./app
-<<<<<<< HEAD
-          key: gallery-{{ .Branch }}-{{ .Revision }}
-=======
             - ./tutorial
           key: gallery-v0-{{ .Branch }}-{{ .Revision }}
->>>>>>> a281fb84
 
       - deploy:
           name: Deploy to AWS
