--- conflicted
+++ resolved
@@ -150,15 +150,11 @@
     :description: :doc:`demos/tutorial_qnn_module_torch`
     :tags: pytorch
 
-<<<<<<< HEAD
 .. customgalleryitem::
     :tooltip: Parallelize gradient calculations with Amazon Braket
     :figure: _static/pl-braket.png
     :description: :doc:`demos/braket-parallel-gradients`
     :tags: braket
-
-=======
->>>>>>> e2976721
 
 :html:`</div></div><div style='clear:both'>`
 
