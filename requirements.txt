--find-links https://download.pytorch.org/whl/torch_stable.html
appdirs==1.4.4
autograd==1.3
numpy~=1.21
numba==0.53.1
networkx==2.5.1
nlopt==2.6.2
semantic_version==2.10
strawberryfields==0.22
sympy==1.6.2
pillow==9.0.1
pip==21.1
wheel==0.37.0
h5py<=3.2.1
pyscf==1.7.6
cirq-core==0.14.1
cirq-pasqal==0.14.1
openfermionpyscf==0.5   # required by 2 tutorials: tutorial_quantum_chemistry and tutorial_adaptive_circuits
pennylane-lightning
pennylane==0.25.0
pennylane-sf==0.20.1
pennylane-cirq==0.24.0
pennylane-qiskit==0.24.0
qulacs==0.1.10.1
pennylane-qulacs==0.24.0
scikit-learn==0.23.2
docutils==0.16
markupsafe==2.0.1
sphinx==3.5.3
sphinx-sitemap
pypandoc==1.5
sphinx_gallery==0.10.0
seaborn==0.10.1
keras==2.8.0
tensorflow==2.8.1
toml==0.10.2
torch==1.10.0+cpu
torchvision==0.11.1+cpu
dask[delayed]==2.10.1
scikit-learn==0.23.2
pyparsing==2.4.7
matplotlib==3.3.3
noisyopt==0.2.2
Jinja2==2.11.3
pyyaml==5.4.1
jax==0.3.15
jaxlib==0.3.15
neural-tangents==0.6.0
<<<<<<< HEAD
git+https://github.com/XanaduAI/flamingpy # required by mbqc tutorial. Should be replaced by FlamingPy August 2022 PyPI version once released.
plotly>=4.5.0 # required by mbqc tutorial. Should be removed after using FlamingPy August 2022 PyPI release.
=======
kahypar==1.1.7
optax==0.1.3
>>>>>>> 1f89d444
<|MERGE_RESOLUTION|>--- conflicted
+++ resolved
@@ -46,10 +46,7 @@
 jax==0.3.15
 jaxlib==0.3.15
 neural-tangents==0.6.0
-<<<<<<< HEAD
 git+https://github.com/XanaduAI/flamingpy # required by mbqc tutorial. Should be replaced by FlamingPy August 2022 PyPI version once released.
 plotly>=4.5.0 # required by mbqc tutorial. Should be removed after using FlamingPy August 2022 PyPI release.
-=======
 kahypar==1.1.7
-optax==0.1.3
->>>>>>> 1f89d444
+optax==0.1.3