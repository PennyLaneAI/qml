<p align="center">
  <a href="https://pennylane.ai/qml">
    <img width=60% src="https://raw.githubusercontent.com/PennyLaneAI/qml/master/_static/readme_header.png">
  </a>
</p>

<p align="center">
  <a href="https://github.com/PennyLaneAI/qml/actions?query=workflow%3Abuild-master">
    <img src="https://img.shields.io/github/workflow/status/PennyLaneAI/qml/build-master?label=master&logo=github&style=flat-square" />
  </a>
  <a href="https://github.com/PennyLaneAI/qml/actions?query=workflow%3Abuild-dev">
    <img src="https://img.shields.io/github/workflow/status/PennyLaneAI/qml/build-dev?label=dev&logo=github&style=flat-square" />
  </a>
  <img src="https://img.shields.io/badge/contributions-welcome-orange?style=flat-square"/>
</p>

This repository contains introductory materials on Quantum Machine Learning, as well as Python code
demos using [PennyLane](https://pennylane.ai), a cross-platform Python library for [differentiable
programming](https://en.wikipedia.org/wiki/Differentiable_programming) of quantum computers.

<a href="https://pennylane.ai/qml">
  <img src="https://raw.githubusercontent.com/PennyLaneAI/qml/master/_static/readme_panel1.png" width="900px">
</a>

The content consists of four main areas:

- [What is quantum machine learning?](https://pennylane.ai/qml/whatisqml.html) Understand what
  quantum computing means for machine learning.

- [QML tutorials and demos](https://pennylane.ai/qml/demonstrations.html). Take a dive into quantum
  machine learning with fully-coded implementations of major works.

- [Key concepts of QML](https://pennylane.ai/qml/glossary.html). A glossary of key ideas for
  quantum machine learning and optimization.

- [QML videos](https://pennylane.ai/qml/videos.html). A selection of curated expert videos
  discussing various aspects of quantum machine learning.

<a href="https://pennylane.ai/qml/demonstations.html">
<img src="https://raw.githubusercontent.com/PennyLaneAI/qml/master/_static/readme_panel3.png" width="900px">
</a>

Explore these materials on our website: https://pennylane.ai/qml. All tutorials are fully executable,
and can be downloaded as Jupyter notebooks and Python scripts.

## Contributing

You can contribute by submitting a demo via pull request implementing a recent
quantum machine learning paper/result.

### Adding demos

- Demos are written in the form of an executable Python script.
  Any package listed in `requirements.txt` and `requirements_no_deps.txt` you can assume is
  available to be imported.
  Matplotlib plots will be automatically rendered and displayed on the QML website.

  _Note: try and keep execution time of your script to within 10 minutes_.

- If you would like to write the demo using a Jupyter notebook, you can convert
  the notebook to the required executable Python format by using
  [this script](https://gist.github.com/chsasank/7218ca16f8d022e02a9c0deb94a310fe).

- All demos should have a file name beginning with `tutorial_`.
  The python files are saved in the `demonstrations` directory.

- [Restructured Text](http://www.sphinx-doc.org/en/master/usage/restructuredtext/basics.html)
  sections may be anywhere within the script by beginning the comment with
  79 hashes (`#`). These are useful for breaking up large code-blocks.

- You may add figures within ReST comments by using the following syntax:

  ```python
  ##############################################################################
  #.. figure:: ../demonstrations/<demo name>/image.png
  #    :align: center
  #    :width: 90%
  ```

  where `<demo name>` is a sub-directory with the name of
  your demo.

<<<<<<< HEAD
=======
- You may add author bios within ReST comments by using the following syntax:

  ```python
  ##############################################################################
  #.. bio:: Author name goes here
  #    :photo: ../_static/avatar.webp
  #
  #    Write the author bio content here. It must be preceded by a blank line.
  ```

  Leave the selected photo as above to display the default avatar, or add and select an author photo from the `_static` folder.

>>>>>>> af01b20b
- When complete, create a gallery link to your demo. This can be done by adding the
  snippet below to `demos_getting-started.rst` for introductory demos.

  ```rest
  .. customgalleryitem::
      :tooltip: An extended description of the demo
      :figure: demonstrations/<demo name>/thumbnail.png
      :description: :doc:`demos/pytorch_noise`
  ```

  You should also add a link to your demo to the table of contents, by adding to the
  end of the `.. toctree::` in the appropriate file.

  If you're unsure which file to put your demo in, choose the one you think is best,
  and we will work together to sort it during the review process.

- Finally, run your script through the [Black Python formatter](https://github.com/psf/black),

  ```bash
  pip install black
  black -l 100 demo_new.py
  ```

  and you are ready to submit a pull request!

If your demo uses the latest release of PennyLane, simply make your PR against the
`master` branch. If you instead require the cutting-edge development versions of
PennyLane or any relevant plugins, make your PR against the `dev` branch instead.

#### Tutorial guidelines

While you are free to be as creative as you like with your demo,
there are a couple of guidelines to keep in mind.

- Submissions should include your name (and optionally email) at the top
  under the title.

- All contributions must be made under the Apache 2.0 license.

- The title should be clear and concise, and if based on a paper it should be similar to the paper
  that is being implemented.

- All demos should include a summary below the title.
  The summary should be 1-3 sentences that makes clear the
  goal and outcome of the demo, and links to any papers/resources used.

- Code should be clearly commented and explained, either
  as a ReST-formatted comment or a standard Python comment.

- Thumbnails should be legible, interesting, and unique --- but not too busy!
  Any included text should be minimal and legible.

- If your content contains random variables/outputs, a fixed seed should
  be set for reproducibility.

- All content must be original or free to reuse subject to license compatibility.
  For example, if you are implementing someone else's research, reach out first to
  recieve permission to reproduce exact figures. Otherwise, avoid direct screenshots
  from papers, and instead refer to figures in the paper within the text.

- All submissions must pass code review before being merged into the repository.

## Building

To build the website locally, simply run `make html`. The rendered HTML files
will now be available in `_build/html`. Open `_build/html/index.html` to browse
the built site locally.

Note that the above command may take some time, as all demos
will be executed and built! Once built, only _modified_ demos will
be re-executed/re-built.

Alternatively, you may run `make html-norun` to build the website _without_ executing
demos, or build only a single demo using the following command:

```console
sphinx-build -D sphinx_gallery_conf.filename_pattern=tutorial_QGAN\.py -b html . _build
```

where `tutorial_QGAN` should be replaced with the name of the demo to build.

## Building and running locally on Mac (M1)

To install dependencies on an M1 Mac and build the QML website, the following instructions may be useful.

- If python3 is not currently installed, we recommend you install via [Homebrew](https://github.com/conda-forge/miniforge):

  ```bash
  brew install python
  ```

- Install each package in `requirements-norun.txt` by running

  ```bash
  pip3 install -r requirements-norun.txt
  ```

  Alternatively, you can do this in a new virtual environment using

  ```bash
  python -m venv [venv_name]
  cd [venv_name] && source bin/activate
  pip install -r requirements-norun.txt
  ```

Once this is complete, you should be able to build the website using `make html-norun`. If this succeeds, the `build` folder should be populated with files. Open `index.html` in your browser to view the built site.

If you are running into the error message

```
command not found: sphinx-build
```

you may need to make the following change:

- In the `Makefile` change `SPHINXBUILD = sphinx-build` to `SPHINXBUILD = python3 -m sphinx.cmd.build`.

If you are running into the error message

```
ModuleNotFoundError: No module named 'the-module-name'
```

you may need to install the module manually:

```
pip3 install the-module-name
```

## Support

- **Source Code:** https://github.com/PennyLaneAI/QML
- **Issue Tracker:** https://github.com/PennyLaneAI/QML/issues

If you are having issues, please let us know by posting the issue on our GitHub issue tracker.

We are committed to providing a friendly, safe, and welcoming environment for all.
Please read and respect the [Code of Conduct](.github/CODE_OF_CONDUCT.md).

## License

The materials and demos in this repository are **free** and
**open source**, released under the Apache License, Version 2.0.

The file `custom_directives.py` is available under the BSD 3-Clause License with
Copyright (c) 2017, Pytorch contributors.<|MERGE_RESOLUTION|>--- conflicted
+++ resolved
@@ -80,8 +80,6 @@
   where `<demo name>` is a sub-directory with the name of
   your demo.
 
-<<<<<<< HEAD
-=======
 - You may add author bios within ReST comments by using the following syntax:
 
   ```python
@@ -94,7 +92,6 @@
 
   Leave the selected photo as above to display the default avatar, or add and select an author photo from the `_static` folder.
 
->>>>>>> af01b20b
 - When complete, create a gallery link to your demo. This can be done by adding the
   snippet below to `demos_getting-started.rst` for introductory demos.
 
