--- conflicted
+++ resolved
@@ -95,12 +95,8 @@
 
    <author's bio>
   ```
-<<<<<<< HEAD
-
-=======
   Note that if you want to include a middle name, it must be included in both the first and second line and in the file name.
   
->>>>>>> 391b1a5b
 - To show the bio you must add this at the end of the demo:
 
   ```python
@@ -110,7 +106,6 @@
   # .. include:: ../_static/authors/<author name>.txt
   ```
 
-<<<<<<< HEAD
 - When complete, create a gallery link to your demo. This can be done by adding the
   snippet below to `demos_getting-started.rst` for introductory demos.
 
@@ -143,9 +138,6 @@
   details on how to format that file and what to include.
 
 - At this point, run your script through the [Black Python formatter](https://github.com/psf/black),
-=======
-- Run your script through the [Black Python formatter](https://github.com/psf/black),
->>>>>>> 391b1a5b
 
   ```bash
   pip install black
