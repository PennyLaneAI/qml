--- conflicted
+++ resolved
@@ -35,65 +35,61 @@
 
     <br><div class="youtube-video-gallery gallery-grid row">
 
-<<<<<<< HEAD
-.. youtube-video:: o377m0doD6M
-=======
-
-.. youtube:: YJhv4bhNf6M
-    :title: How to solve the QUBO problem 
+
+.. youtube-video:: YJhv4bhNf6M
+    :title: How to solve the QUBO problem
     :author: Guillermo Alonso (Xanadu)
 
     Learn how to solve quadratic unconstrained binary optimization (QUBO) problems in PennyLane.
 
-.. youtube:: _ediOdFUr10
-    :title: Introduction to Quantum Chemistry 
+.. youtube-video:: _ediOdFUr10
+    :title: Introduction to Quantum Chemistry
     :author: Alvaro Ballon (Xanadu)
 
     Learn how to model molecules on quantum circuits and then implement
     some basic calculations using PennyLane.
 
-.. youtube:: yMXJ0irhPZY
+.. youtube-video:: yMXJ0irhPZY
     :title: Differentiation on quantum hardware
     :author: Isaac De Vlugt (Xanadu)
 
-    Have you ever wondered how we can differentiate an actual quantum computer? In this video, 
+    Have you ever wondered how we can differentiate an actual quantum computer? In this video,
     we look at hardware-compatible differentiation methods.
 
-.. youtube:: TiQ7T1h8VAQ
+.. youtube-video:: TiQ7T1h8VAQ
     :title: Optimizing a quantum circuit with PennyLane
     :author: Catalina Albornoz (Xanadu)
 
     Understand one of the most fundamental ingredients used in near-term quantum algorithms and quantum
     machine learning: optimizing quantum circuits.
 
-.. youtube:: eRBk1_qA86Y
-    :title: Introduction to PennyLane devices 
+.. youtube-video:: eRBk1_qA86Y
+    :title: Introduction to PennyLane devices
     :author: Guillermo Alonso (Xanadu)
 
     From simulators to real hardware, there are plenty of devices to access in PennyLane. Learn
     about some of their key features in this video.
 
-.. youtube:: 2T8lSejPFog
+.. youtube-video:: 2T8lSejPFog
     :title: My first quantum circuit in PennyLane
     :author: Isaac De Vlugt (Xanadu)
 
     Learn about the fundamental concept behind what makes PennyLane tick: QNodes.
 
-.. youtube:: eiah6I3SnFk
-    :title: How to install PennyLane 
+.. youtube-video:: eiah6I3SnFk
+    :title: How to install PennyLane
     :author: Alvaro Ballon (Xanadu)
 
     Get PennyLane installed on your computer (Windows, MacOS, or Linux) with this step-by-step guide.
 
-.. youtube:: o377m0doD6M
->>>>>>> 4cc23df4
+.. youtube-video:: o377m0doD6M
     :title: What are quantum computers, and how can we train them in Python?
     :author: Josh Izaac (Xanadu)
 
-    Using a mixture of real Python examples and illustrated diagrams, we show how to not only evaluate, 
-    but also differentiate small quantum programs directly on quantum hardware. By extracting the gradients, 
-    we can integrate these quantum programs directly into larger differentiable programs in Python, and 
-    train/optimize the full (hybrid quantum-classical!) program. 
+    Using a mixture of real Python examples and illustrated diagrams, we show how to not only evaluate,
+    but also differentiate small quantum programs directly on quantum hardware. By extracting the gradients,
+    we can integrate these quantum programs directly into larger differentiable programs in Python, and
+    train/optimize the full (hybrid quantum-classical!) program.
 
 .. youtube-video:: EwGaU-qOPUQ
     :title: Using Multiple QPUs
@@ -203,11 +199,11 @@
     Connect the quantum and classical worlds to build trainable hybrid machine
     learning models! See how quantum computing and your favourite machine
     learning libraries can be combined to augment classical techniques.
-    
-    
-
-
-    
+
+
+
+
+
 .. raw:: html
 
     </div><div style='clear:both'>