--- conflicted
+++ resolved
@@ -170,7 +170,6 @@
     done = 0
     logger.info("Building %d demos", len(demos))
 
-<<<<<<< HEAD
     build_venv = Virtualenv(ctx.repo_root / venv) if venv else Virtualenv(ctx.build_venv_path)
     logger.info("Using build environment: %s", build_venv.path)
     cmds.pip_install(
@@ -180,8 +179,6 @@
         quiet=False,
     )
 
-=======
->>>>>>> b07f6408
     for demo in demos:
         execute_demo = execute and (demo.executable_latest if dev else demo.executable_stable)
         done += 1
