{
    "title": "Building molecular Hamiltonians",
    "authors": [
        {
            "username": "adgran"
        }
    ],
    "dateOfPublication": "2020-08-02T00:00:00+00:00",
<<<<<<< HEAD
    "dateOfLastModification": "2024-08-05T00:00:00+00:00",
=======
    "dateOfLastModification": "2024-08-06T00:00:00+00:00",
>>>>>>> 1714f2a4
    "categories": [
        "Quantum Chemistry"
    ],
    "tags": [],
    "previewImages": [
        {
            "type": "thumbnail",
<<<<<<< HEAD
            "uri": "_static/demonstration_assets/regular_demo_thumbnails/thumbnail_building_molecular_Hamiltonians.png"
=======
            "uri": "/_static/demo_thumbnails/regular_demo_thumbnails/thumbnail_building_molecular_Hamiltonians.png"
>>>>>>> 1714f2a4
        }
    ],
    "seoDescription": "Learn how to build electronic Hamiltonians of molecules.",
    "doi": "",
    "canonicalURL": "/qml/demos/tutorial_quantum_chemistry",
    "references": [
        {
            "id": "yudong2019",
            "type": "article",
            "title": "Quantum Chemistry in the Age of Quantum Computing",
            "authors": "Yudong Cao, Jonathan Romero, et al.",
            "year": "2019",
            "journal": "Chem. Rev.",
            "url": "https://pubs.acs.org/doi/10.1021/acs.chemrev.8b00803"
        },
        {
            "id": "BornOpp1927",
            "type": "article",
            "title": "Quantum Theory of the Molecules",
            "authors": "M. Born, J.R. Oppenheimer",
            "year": "1927",
            "journal": "Annalen der Physik",
            "url": "https://onlinelibrary.wiley.com/doi/abs/10.1002/andp.19273892002"
        },
        {
            "id": "pople1977",
            "type": "article",
            "title": "Self‐consistent molecular orbital methods. XVIII. Constraints and stability in Hartree–Fock theory",
            "authors": "Rolf Seeger, John Pople",
            "year": "1977",
            "journal": "Journal of Chemical Physics",
            "url": "https://aip.scitation.org/doi/abs/10.1063/1.434318"
        },
        {
            "id": "ref_integrals",
            "type": "article",
            "title": "Fundamentals of Molecular Integrals Evaluation",
            "authors": "J.T. Fermann, E.F. Valeev",
            "year": "2020",
            "journal": "",
            "url": "https://arxiv.org/abs/2007.12057"
        },
        {
            "id": "seeley2012",
            "type": "article",
            "title": "The Bravyi-Kitaev transformation for quantum computation of electronic structure",
            "authors": "Jacob T. Seeley, Martin J. Richard, Peter J. Love",
            "year": "2012",
            "journal": "Journal of Chemical Physics",
            "url": "https://aip.scitation.org/doi/abs/10.1063/1.4768229"
        },
        {
            "id": "truhlar2018",
            "type": "article",
            "title": "Automatic Selection of an Active Space for Calculating Electronic Excitation Spectra by MS-CASPT2 or MC-PDFT",
            "authors": "J.J. Bao, S.S. Dong, L. Gagliardi, D.G. Truhlar",
            "year": "2018",
            "journal": "Journal of Chemical Theory and Computation",
            "url": "https://pubs.acs.org/doi/abs/10.1021/acs.jctc.8b00032"
        }
    ],
    "basedOnPapers": [],
    "referencedByPapers": [],
    "relatedContent": [
        {
            "type": "demonstration",
            "id": "tutorial_vqe",
            "weight": 1.0
        }
    ]
}<|MERGE_RESOLUTION|>--- conflicted
+++ resolved
@@ -6,11 +6,7 @@
         }
     ],
     "dateOfPublication": "2020-08-02T00:00:00+00:00",
-<<<<<<< HEAD
     "dateOfLastModification": "2024-08-05T00:00:00+00:00",
-=======
-    "dateOfLastModification": "2024-08-06T00:00:00+00:00",
->>>>>>> 1714f2a4
     "categories": [
         "Quantum Chemistry"
     ],
@@ -18,11 +14,7 @@
     "previewImages": [
         {
             "type": "thumbnail",
-<<<<<<< HEAD
-            "uri": "_static/demonstration_assets/regular_demo_thumbnails/thumbnail_building_molecular_Hamiltonians.png"
-=======
             "uri": "/_static/demo_thumbnails/regular_demo_thumbnails/thumbnail_building_molecular_Hamiltonians.png"
->>>>>>> 1714f2a4
         }
     ],
     "seoDescription": "Learn how to build electronic Hamiltonians of molecules.",
