--- conflicted
+++ resolved
@@ -12,11 +12,7 @@
         }
     ],
     "dateOfPublication": "2023-06-20T00:00:00+00:00",
-<<<<<<< HEAD
-    "dateOfLastModification": "2024-07-03T00:00:00+00:00",
-=======
     "dateOfLastModification": "2024-08-05T00:00:00+00:00",
->>>>>>> 3503e946
     "categories": [
         "Devices and Performance"
     ],
