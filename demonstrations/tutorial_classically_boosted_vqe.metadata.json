--- conflicted
+++ resolved
@@ -9,11 +9,7 @@
         }
     ],
     "dateOfPublication": "2022-10-31T00:00:00+00:00",
-<<<<<<< HEAD
-    "dateOfLastModification": "2024-08-08T00:00:00+00:00",
-=======
     "dateOfLastModification": "2024-10-07T00:00:00+00:00",
->>>>>>> ab8053ac
     "categories": [
         "Quantum Chemistry"
     ],
