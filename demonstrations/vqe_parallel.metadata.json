--- conflicted
+++ resolved
@@ -6,11 +6,7 @@
         }
     ],
     "dateOfPublication": "2020-02-14T00:00:00+00:00",
-<<<<<<< HEAD
-    "dateOfLastModification": "2025-01-09T00:00:00+00:00",
-=======
     "dateOfLastModification": "2025-01-14T00:00:00+00:00",
->>>>>>> 10b0e580
     "categories": [
         "Quantum Chemistry"
     ],
