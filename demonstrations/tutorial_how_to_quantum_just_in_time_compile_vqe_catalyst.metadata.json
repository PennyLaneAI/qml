--- conflicted
+++ resolved
@@ -9,11 +9,8 @@
         }
     ],
     "dateOfPublication": "2024-04-26T00:00:00+00:00",
-<<<<<<< HEAD
-    "dateOfLastModification": "2025-03-12T00:00:00+00:00",
-=======
     "dateOfLastModification": "2024-11-12T00:00:00+00:00",
->>>>>>> cc800222
+
     "categories": [
         "Quantum Machine Learning",
         "Optimization",
