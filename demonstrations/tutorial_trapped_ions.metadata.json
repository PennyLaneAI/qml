{
    "title": "Trapped ion quantum computers",
    "authors": [
        {
            "username": "alvaro"
        }
    ],
    "dateOfPublication": "2021-11-10T00:00:00+00:00",
<<<<<<< HEAD
    "dateOfLastModification": "2024-09-19T00:00:00+00:00",
=======
    "dateOfLastModification": "2024-10-07T00:00:00+00:00",
>>>>>>> acd1f70d
    "categories": [
        "Quantum Hardware",
        "Quantum Computing"
    ],
    "tags": [],
    "previewImages": [
        {
            "type": "thumbnail",
            "uri": "/_static/demo_thumbnails/regular_demo_thumbnails/thumbnail_tapped_ion_QC.png"
        }
    ],
    "seoDescription": "Learn all about trapped ion quantum computers, developed by companies such as IonQ and Honeywell.",
    "doi": "",
    "references": [
        {
            "id": "DiVincenzo2000",
            "type": "article",
            "title": "The Physical Implementation of Quantum Computation",
            "authors": "D. DiVincenzo",
            "year": "2000",
            "journal": "Fortschritte der Physik",
            "url": "https://onlinelibrary.wiley.com/doi/10.1002/1521-3978(200009)48:9/11%3C771::AID-PROP771%3E3.0.CO;2-E"
        },
        {
            "id": "Paul1953",
            "type": "article",
            "title": "Ein neues Massenspektrometer ohne Magnetfeld",
            "authors": "W. Paul, H. Steinwedel",
            "year": "1953",
            "journal": "RZeitschrift für Naturforschung",
            "url": ""
        },
        {
            "id": "CiracZoller",
            "type": "article",
            "title": "Quantum Computations with Cold Trapped Ions",
            "authors": "J. Cirac, P. Zoller",
            "year": "1995",
            "journal": "Physical Review Letters",
            "url": ""
        },
        {
            "id": "Malinowski",
            "type": "article",
            "title": "Unitary and Dissipative Trapped-​Ion Entanglement Using Integrated Optics",
            "authors": "M. Malinowski",
            "year": "2021",
            "journal": "",
            "url": "https://ethz.ch/content/dam/ethz/special-interest/phys/quantum-electronics/tiqi-dam/documents/phd_theses/Thesis-Maciej-Malinowski"
        },
        {
            "id": "NandC2000",
            "type": "book",
            "title": "Quantum Computation and Quantum Information",
            "authors": "M. A. Nielsen, and I. L. Chuang",
            "year": "2000",
            "publisher": "Cambridge University Press",
            "url": ""
        },
        {
            "id": "Hughes2020",
            "type": "article",
            "title": "Benchmarking a High-Fidelity Mixed-Species Entangling Gate",
            "authors": "A. Hughes, V. Schafer, K. Thirumalai, et al.",
            "year": "2020",
            "journal": "Phys. Rev. Lett.",
            "url": "https://journals.aps.org/prl/abstract/10.1103/PhysRevLett.125.080504"
        },
        {
            "id": "Bergou2021",
            "type": "book",
            "title": "Quantum Information Processing",
            "authors": "J. Bergou, M. Hillery, and M. Saffman",
            "year": "2021",
            "publisher": "Springer",
            "url": ""
        },
        {
            "id": "Molmer1999",
            "type": "article",
            "title": "Multi-particle entanglement of hot trapped ions",
            "authors": "A. Sørensen, K. Mølmer",
            "year": "1999",
            "journal": "Physical Review Letters",
            "url": "https://journals.aps.org/prl/abstract/10.1103/PhysRevLett.82.1835"
        },
        {
            "id": "Brown2019",
            "type": "article",
            "title": "Handling leakage with subsystem codes",
            "authors": "M. Brown, M. Newman, and K. Brown",
            "year": "2019",
            "journal": "New J. Phys.",
            "url": "https://iopscience.iop.org/article/10.1088/1367-2630/ab3372"
        },
        {
            "id": "Monroe2014",
            "type": "article",
            "title": "Large scale modular quantum computer architecture with atomic memory and photonic interconnects",
            "authors": "C. Monroe, R. Ruassendorf, A Ruthven, et al.",
            "year": "2019",
            "journal": "Phys. Rev. A",
            "url": "https://journals.aps.org/pra/abstract/10.1103/PhysRevA.89.022317"
        },
        {
            "id": "QCCD2002",
            "type": "article",
            "title": "Architecture for a large-scale ion-trap quantum computer",
            "authors": "D. Kielpinski, C. Monroe, and D. Wineland",
            "year": "2002",
            "journal": "Nature",
            "url": "https://www.nature.com/articles/nature00784"
        },
        {
            "id": "Amini2010",
            "type": "article",
            "title": "Toward scalable ion traps for quantum information processing",
            "authors": "J. Amini, H. Uys, J. Wesenberg, et al.",
            "year": "2010",
            "journal": "New J. Phys",
            "url": "https://iopscience.iop.org/article/10.1088/1367-2630/12/3/033031/meta"
        },
        {
            "id": "Pino2021",
            "type": "article",
            "title": "Demonstration of the trapped-ion quantum CCD computer architecture",
            "authors": "J. Pino, J. Dreiling, J, C, Figgatt, et al.",
            "year": "2021",
            "journal": "Nature",
            "url": "https://www.nature.com/articles/s41586-021-03318-4"
        },
        {
            "id": "Blumel2021",
            "type": "article",
            "title": "Efficient Stabilized Two-Qubit Gates on a Trapped-Ion Quantum Computer",
            "authors": "R. Blumel, N. Grzesiak, N. Nguyen, et al.",
            "year": "2021",
            "journal": "Phys. Rev. Lett.",
            "url": "https://journals.aps.org/prl/abstract/10.1103/PhysRevLett.126.220503"
        },
        {
            "id": "Niffenegger2020",
            "type": "article",
            "title": "Integrated multi-wavelength control of an ion qubit",
            "authors": "R. Niffenegger, J. Stuart, C.Sorace-Agaskar, et al.",
            "year": "2020",
            "journal": "Nature",
            "volume": "586",
            "pages": "538–542",
            "url": "https://www.nature.com/articles/s41586-020-2811-x"
        }
    ],
    "basedOnPapers": [],
    "referencedByPapers": [],
    "relatedContent": [
        {
            "type": "demonstration",
            "id": "tutorial_pasqal",
            "weight": 1.0
        },
        {
            "type": "demonstration",
            "id": "tutorial_sc_qubits",
            "weight": 1.0
        },
        {
            "type": "demonstration",
            "id": "tutorial_photonics",
            "weight": 1.0
        }
    ]
}<|MERGE_RESOLUTION|>--- conflicted
+++ resolved
@@ -6,11 +6,7 @@
         }
     ],
     "dateOfPublication": "2021-11-10T00:00:00+00:00",
-<<<<<<< HEAD
-    "dateOfLastModification": "2024-09-19T00:00:00+00:00",
-=======
     "dateOfLastModification": "2024-10-07T00:00:00+00:00",
->>>>>>> acd1f70d
     "categories": [
         "Quantum Hardware",
         "Quantum Computing"
