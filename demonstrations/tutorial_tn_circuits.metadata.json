{
    "title": "Tensor-network quantum circuits",
    "authors": [
        {
            "username": "Diego"
        },
        {
            "id": "esther_cruz-rico"
        },
        {
            "id": "shaoming_zhang"
        },
        {
            "username": "ixfoduap"
        }
    ],
    "dateOfPublication": "2022-03-29T00:00:00+00:00",
<<<<<<< HEAD
    "dateOfLastModification": "2024-09-19T00:00:00+00:00",
=======
    "dateOfLastModification": "2024-10-07T00:00:00+00:00",
>>>>>>> acd1f70d
    "categories": [
        "Quantum Machine Learning"
    ],
    "tags": [],
    "previewImages": [
        {
            "type": "thumbnail",
            "uri": "/_static/demo_thumbnails/regular_demo_thumbnails/thumbnail_tensor_network_quantum_circuits.png"
        }
    ],
    "seoDescription": "This demonstration explains how to simulate tensor-network quantum circuits.",
    "doi": "",
    "references": [
        {
            "id": "huggins",
            "type": "article",
            "title": "Towards quantum machine learning with tensor networks",
            "authors": "W. Huggins, P. Patil, B. Mitchell, K. B. Whaley, and E. M. Stoudenmire",
            "year": "2019",
            "journal": "Quantum Science and Technology",
            "url": "http://dx.doi.org/10.1088/2058-9565/aaea94"
        },
        {
            "id": "orus",
            "type": "article",
            "title": "A practical introduction to tensor networks: Matrix product states and projected entangled pair states",
            "authors": "R. Orús",
            "year": "2014",
            "journal": "Annals of Physics",
            "url": "https://www.sciencedirect.com/science/article/pii/S0003491614001596"
        }
    ],
    "basedOnPapers": ["10.1088/2058-9565/aaea94"],
    "referencedByPapers": [],
    "relatedContent": [
        {
            "type": "demonstration",
            "id": "tutorial_variational_classifier",
            "weight": 1.0
        }
    ]
}<|MERGE_RESOLUTION|>--- conflicted
+++ resolved
@@ -15,11 +15,7 @@
         }
     ],
     "dateOfPublication": "2022-03-29T00:00:00+00:00",
-<<<<<<< HEAD
-    "dateOfLastModification": "2024-09-19T00:00:00+00:00",
-=======
     "dateOfLastModification": "2024-10-07T00:00:00+00:00",
->>>>>>> acd1f70d
     "categories": [
         "Quantum Machine Learning"
     ],
