{
    "title": "Error mitigation with Mitiq and PennyLane",
    "authors": [
        {
            "id": "thomas_bromley"
        },
        {
            "id": "andrea_mari"
        }
    ],
    "dateOfPublication": "2021-11-29T00:00:00+00:00",
<<<<<<< HEAD
    "dateOfLastModification": "2024-07-10T00:00:00+00:00",
=======
    "dateOfLastModification": "2024-07-17T00:00:00+00:00",
>>>>>>> e3d164a4
    "categories": [
        "Algorithms",
        "Quantum Computing"
    ],
    "tags": [],
    "previewImages": [
        {
            "type": "thumbnail",
            "uri": "/_static/demonstration_assets/regular_demo_thumbnails/thumbnail_error_mitigation_Mitiq_PL.png"
        }
    ],
    "seoDescription": "Learn how to mitigate quantum circuits using Mitiq and PennyLane.",
    "doi": "",
    "canonicalURL": "/qml/demos/tutorial_error_mitigation",
    "references": [
        {
            "id": "proctor2020measuring",
            "type": "article",
            "title": "Measuring the Capabilities of Quantum Computers",
            "authors": "T. Proctor, K. Rudinger, K. Young, E. Nielsen, R. Blume-Kohout",
            "year": "2020",
            "journal": "",
            "url": "https://arxiv.org/abs/2008.11294"
        },
        {
            "id": "temme2017error",
            "type": "article",
            "title": "Error Mitigation for Short-Depth Quantum Circuits",
            "authors": "K. Temme, S. Bravyi, J. M. Gambetta",
            "year": "2017",
            "journal": "Phys. Rev. Lett.",
            "url": "https://journals.aps.org/prl/abstract/10.1103/PhysRevLett.119.180509"
        },
        {
            "id": "li2017efficient",
            "type": "article",
            "title": "Efficient Variational Quantum Simulator Incorporating Active Error Minimization",
            "authors": "Y. Li, S. C. Benjamin",
            "year": "2017",
            "journal": "Phys. Rev. X",
            "url": "https://journals.aps.org/prx/abstract/10.1103/PhysRevX.7.021050"
        },
        {
            "id": "giurgica2020digital",
            "type": "article",
            "title": "Digital zero noise extrapolation for quantum error mitigation",
            "authors": "T. Giurgica-Tiron, Y. Hindy, R. LaRose, A. Mari, W. J. Zeng",
            "year": "2020",
            "journal": "IEEE International Conference on Quantum Computing and Engineering",
            "url": "https://ieeexplore.ieee.org/document/9259940"
        }
    ],
    "basedOnPapers": [],
    "referencedByPapers": [],
    "relatedContent": [
        {
            "type": "demonstration",
            "id": "tutorial_chemical_reactions",
            "weight": 1.0
        },
        {
            "type": "demonstration",
            "id": "tutorial_noisy_circuits",
            "weight": 1.0
        }
    ]
}<|MERGE_RESOLUTION|>--- conflicted
+++ resolved
@@ -9,11 +9,7 @@
         }
     ],
     "dateOfPublication": "2021-11-29T00:00:00+00:00",
-<<<<<<< HEAD
-    "dateOfLastModification": "2024-07-10T00:00:00+00:00",
-=======
     "dateOfLastModification": "2024-07-17T00:00:00+00:00",
->>>>>>> e3d164a4
     "categories": [
         "Algorithms",
         "Quantum Computing"
