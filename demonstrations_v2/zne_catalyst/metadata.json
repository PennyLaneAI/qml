--- conflicted
+++ resolved
@@ -9,11 +9,7 @@
         }
     ],
     "executable_stable": false,
-<<<<<<< HEAD
-    "executable_latest": false,
-=======
     "executable_latest": true,
->>>>>>> fc1d4f88
     "dateOfPublication": "2024-11-15T00:00:00+00:00",
     "dateOfLastModification": "2024-11-25T09:00:00+00:00",
     "categories": [
