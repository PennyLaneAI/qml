--- conflicted
+++ resolved
@@ -8,11 +8,7 @@
     "executable_stable": true,
     "executable_latest": true,
     "dateOfPublication": "2025-04-16T10:00:00+00:00",
-<<<<<<< HEAD
-    "dateOfLastModification": "2025-08-15T00:00:00+00:00",
-=======
     "dateOfLastModification": "2025-09-09T17:41:50+00:00",
->>>>>>> defabc98
     "categories": [
         "Algorithms"
     ],
