{
    "title": "Intro to QSVT",
    "authors": [
        {
            "username": "ixfoduap"
        }
    ],
    "executable_stable": true,
    "executable_latest": true,
    "dateOfPublication": "2023-05-23T00:00:00+00:00",
<<<<<<< HEAD
    "dateOfLastModification": "2025-08-22T00:00:00+00:00",
=======
    "dateOfLastModification": "2025-09-22T15:48:14+00:00",
>>>>>>> 5a1036c4
    "categories": [
        "Algorithms",
        "Quantum Computing"
    ],
    "tags": [],
    "previewImages": [
        {
            "type": "thumbnail",
            "uri": "/_static/demonstration_assets/intro_qsvt/thumbnail_intro_qsvt.png"
        },
        {
            "type": "large_thumbnail",
            "uri": "/_static/demo_thumbnails/large_demo_thumbnails/thumbnail_large_intro_qsvt.png"
        }
    ],
    "seoDescription": "Master the basics of the quantum singular value transformation",
    "doi": "",
    "references": [
        {
            "id": "qsvt",
            "type": "article",
            "title": "Quantum singular value transformation and beyond: exponential improvements for quantum matrix arithmetics",
            "authors": "András Gilyén, Yuan Su, Guang Hao Low, Nathan Wiebe",
            "year": "2019",
            "publisher": "",
            "journal": "",
            "url": "https://dl.acm.org/doi/abs/10.1145/3313276.3316366"
        },
        {
            "id": "lintong",
            "type": "article",
            "title": "Near-optimal ground state preparation",
            "authors": "Lin, Lin, and Yu Tong",
            "year": "2020",
            "publisher": "",
            "journal": "Quantum",
            "url": "https://quantum-journal.org/papers/q-2020-12-14-372/"
        },
        {
            "id": "unification",
            "type": "article",
            "title": "Grand Unification of Quantum Algorithms",
            "authors": "John M. Martyn, Zane M. Rossi, Andrew K. Tan, and Isaac L. Chuang",
            "year": "2021",
            "publisher": "",
            "journal": "Quantum",
            "url": "https://journals.aps.org/prxquantum/abstract/10.1103/PRXQuantum.2.040203"
        }
    ],
    "basedOnPapers": [],
    "referencedByPapers": [],
    "relatedContent": [
        {
            "type": "demonstration",
            "id": "function_fitting_qsp",
            "weight": 1.0
        }
    ],
    "discussionForumUrl": "https://discuss.pennylane.ai/t/qsvt-algorithm-computing-the-angles-for-projector-controlled-phase-gate/3203"
}<|MERGE_RESOLUTION|>--- conflicted
+++ resolved
@@ -8,11 +8,7 @@
     "executable_stable": true,
     "executable_latest": true,
     "dateOfPublication": "2023-05-23T00:00:00+00:00",
-<<<<<<< HEAD
-    "dateOfLastModification": "2025-08-22T00:00:00+00:00",
-=======
     "dateOfLastModification": "2025-09-22T15:48:14+00:00",
->>>>>>> 5a1036c4
     "categories": [
         "Algorithms",
         "Quantum Computing"
