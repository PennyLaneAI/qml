--- conflicted
+++ resolved
@@ -9,11 +9,7 @@
         }
     ],
     "executable_stable": true,
-<<<<<<< HEAD
-    "executable_latest": true,
-=======
     "executable_latest": false,
->>>>>>> fc1d4f88
     "dateOfPublication": "2021-11-29T00:00:00+00:00",
     "dateOfLastModification": "2024-11-12T00:00:00+00:00",
     "categories": [
