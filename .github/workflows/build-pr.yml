--- conflicted
+++ resolved
@@ -145,12 +145,8 @@
       enable_qml_execution_times_cache: true
       skip_execution_times_aggregation: true
       skip_sphinx_build_file_aggregation: true
-<<<<<<< HEAD
       skip_execution_of_examples: true
       sphinx_build_output_format: html
-=======
-      sphinx_build_output_format: html-norun
->>>>>>> bce43a4f
       sphinx_examples_to_build: ${{ needs.set_build_params.outputs.demos_to_build }}
 
   save-build-context:
