--- conflicted
+++ resolved
@@ -57,22 +57,7 @@
         id: setup_python
         uses: actions/setup-python@v4
         with:
-<<<<<<< HEAD
-          python-version: 3.8
-          # Caching pip packages using setup-python is the recommended route by GitHub.
-          # However, it is currently quite slow since it only caches the downloaded form of the packages,
-          # not the installed version. Caching a venv in that sense is much faster.
-          # However, caching the venv may cause broken symlinks sporadically when restored.
-          # Once the following issues are resolved, the action version should be updated to provide a performance boost
-          # Ref:
-          # - https://github.com/actions/setup-python/issues/276
-          # - https://github.com/actions/setup-python/issues/330
-          # ---
-          # cache: pip
-          # cache-dependency-path: |
-          #   requirements.txt
-          #   requirements_no_deps.txt
-=======
+
           python-version: 3.7
 
       - name: Install Python Dependencies
@@ -80,7 +65,6 @@
           pip install -r requirements.txt
           pip install --no-deps -r requirements_no_deps.txt
           pip install --upgrade pip 'setuptools<65' cmake
->>>>>>> 40457b1a
 
       # Creates a temp file with current matrix information, which includes:
       #  - Current offset
