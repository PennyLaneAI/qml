--- conflicted
+++ resolved
@@ -26,11 +26,7 @@
       - name: Setup Python
         uses: actions/setup-python@v4
         with:
-<<<<<<< HEAD
-          python-version: 3.8
-=======
           python-version: 3.9
->>>>>>> e81de3c8
 
       - name: Generate Build Matrix
         id: compute-strategy-matrix
@@ -61,12 +57,7 @@
         id: setup_python
         uses: actions/setup-python@v4
         with:
-<<<<<<< HEAD
-
-          python-version: 3.7
-=======
           python-version: 3.9
->>>>>>> e81de3c8
 
       - name: Install Python Dependencies
         run: |
