--- conflicted
+++ resolved
@@ -8,24 +8,15 @@
         type: string
       demo-names:
         description: |
-<<<<<<< HEAD
-          Only build the demos specified in a space-separated list.
-          e.g. demo1 demo2 demo3
-=======
           Only build the demos specified in a space-separated list,
           e.g. demo1 demo2 demo3.
->>>>>>> 73532429
 
           If not specified, all demos will be built.
         required: false
         type: string
         default: ''
       dev:
-<<<<<<< HEAD
-        description: Use development dependencies
-=======
         description: Use development dependencies.
->>>>>>> 73532429
         required: false
         type: boolean
         default: false
@@ -40,29 +31,17 @@
         type: string
         default: ''
       keep-going:
-<<<<<<< HEAD
-        description: Keep going if a demo fails to build
-=======
         description: Keep going if a demo fails to build.
->>>>>>> 73532429
         required: false
         type: boolean
         default: false
       quiet:
-<<<<<<< HEAD
-        description: Suppress output from the build process
-=======
         description: Suppress output from the build process.
->>>>>>> 73532429
         required: false
         type: boolean
         default: false
       batch_size:
-<<<<<<< HEAD
-        description: Number of demos to build per job
-=======
         description: Number of demos to build per job.
->>>>>>> 73532429
         type: number
         default: 10
     outputs:
@@ -83,11 +62,7 @@
         type: string
         default: ''
       dev:
-<<<<<<< HEAD
-          description: Use development dependencies
-=======
           description: Use development dependencies.
->>>>>>> 73532429
           required: false
           type: boolean
           default: false
@@ -97,29 +72,17 @@
         type: boolean
         default: true
       artifact-name:
-<<<<<<< HEAD
-        description: Name of the build artifact (defaults to demo-build-{ref})
-=======
         description: Name of the build artifact (defaults to demo-build-{ref}).
->>>>>>> 73532429
         required: false
         type: string
         default: ''
       keep-going:
-<<<<<<< HEAD
-        description: Keep going if a demo fails to build
-=======
         description: Keep going if a demo fails to build.
->>>>>>> 73532429
         required: false
         type: boolean
         default: false
       quiet:
-<<<<<<< HEAD
-        description: Suppress output from the build process
-=======
         description: Suppress output from the build process.
->>>>>>> 73532429
         required: false
         type: boolean
         default: false
